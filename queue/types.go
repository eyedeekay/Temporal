package queue

import (
	"time"

	log "github.com/sirupsen/logrus"
	"github.com/streadway/amqp"
)

// Various variables used by our queue package

var (
	nilTime time.Time
	// DatabaseFileAddQueue is a queue used for simple file adds
	DatabaseFileAddQueue = "dfa-queue"
	// IpfsPinQueue is a queue used for ipfs pins
	IpfsPinQueue = "ipfs-pin-queue"
	// IpfsFileQueue is a queue used for advanced file adds
	IpfsFileQueue = "ipfs-file-queue"
	// IpfsClusterPinQueue is a queue used for ipfs cluster pins
	IpfsClusterPinQueue = "ipfs-cluster-add-queue"
	// EmailSendQueue is a queue used to handle sending email messages
	EmailSendQueue = "email-send-queue"
	// IpnsEntryQueue is a queue used to handle ipns entry creation
	IpnsEntryQueue = "ipns-entry-queue"
	// IpfsKeyCreationQueue is a queue used to handle ipfs key creation
	IpfsKeyCreationQueue = "ipfs-key-creation-queue"
	// PaymentCreationQueue is a queue used to handle payment processing
	PaymentCreationQueue = "payment-creation-queue"
<<<<<<< HEAD
	// PaymentConfirmationQueue is a queue used to handle payment confirmations
	PaymentConfirmationQueue = "payment-confirmation-queue"
=======
	// MongoUpdateQueue is a queue used to trigger mongodb updates
	MongoUpdateQueue = "mongo-update-queue"
>>>>>>> fcc9ee8b
	// AdminEmail is the email used to notify RTrade about any critical errors
	AdminEmail = "temporal.reports@rtradetechnologies.com"
	// IpfsPinFailedContent is a to-be formatted message sent on IPFS pin failures
	IpfsPinFailedContent = "Pin failed for content hash %s on IPFS network %s, for reason %s"
	// IpfsPinFailedSubject is a subject for IPFS pin failed messages
	IpfsPinFailedSubject = "IPFS Pin Failed"
	// IpfsFileFailedContent is a to be formatted message sent on ipfs add failures
	IpfsFileFailedContent = "IPFS File Add Failed for object name %s on IPFS network %s"
	// IpfsFileFailedSubject is a subject for ipfs file add fails
	IpfsFileFailedSubject = "IPFS File Add Failed"
	// IpfsPrivateNetworkUnauthorizedSubject is a subject whenever someone tries to access a bad private network
	IpfsPrivateNetworkUnauthorizedSubject = "Unauthorized access to IPFS private network"
	// IpfsInitializationFailedSubject is a subject used when connecting to ipfs fails
	IpfsInitializationFailedSubject = "Connection to IPFS failed"
	// IpnsEntryFailedSubject is a subject sent upon IPNS failures
	IpnsEntryFailedSubject = "IPNS Entry Creation Failed"
	// IpnsEntryFailedContent is the content used when sending an email for IPNS entry creation failures
	IpnsEntryFailedContent = "IPNS Entry creation failed for content hash %s using key %s for reason %s"
	// PaymentConfirmationFailedSubject is a subject used when payment confirmations fail
	PaymentConfirmationFailedSubject = "Payment Confirmation Failed"
	// PaymentConfirmationFailedContent is a content used when a payment confirmation failure occurs
	PaymentConfirmationFailedContent = "Payment failed for content hash %s with error %s"
)

// QueueManager is a helper struct to interact with rabbitmq
type QueueManager struct {
	Connection   *amqp.Connection
	Channel      *amqp.Channel
	Queue        *amqp.Queue
	Logger       *log.Logger
	QueueName    string
	Service      string
	ExchangeName string
}

// Queue Messages - These are used to format messages to send through rabbitmq

// IPFSKeyCreation is a message used for processing key creation
// only supported for the public IPFS network at the moment
type IPFSKeyCreation struct {
	UserName    string  `json:"user_name"`
	Name        string  `json:"name"`
	Type        string  `json:"type"`
	Size        int     `json:"size"`
	NetworkName string  `json:"network_name"`
	CreditCost  float64 `json:"credit_cost"`
}

// IPFSPin is a struct used when sending pin request
type IPFSPin struct {
	CID              string  `json:"cid"`
	NetworkName      string  `json:"network_name"`
	UserName         string  `json:"user_name"`
	HoldTimeInMonths int64   `json:"hold_time_in_months"`
	CreditCost       float64 `json:"credit_cost"`
}

// IPFSFile is our message for the ipfs file queue
type IPFSFile struct {
	FileName         string  `json:"file_name,omitempty"`
	FileSize         int64   `json:"file_size,omitempty"`
	BucketName       string  `json:"bucket_name"`
	ObjectName       string  `json:"object_name"`
	UserName         string  `json:"user_name"`
	NetworkName      string  `json:"network_name"`
	HoldTimeInMonths string  `json:"hold_time_in_months"`
	CreditCost       float64 `json:"credit_cost"`
	Encrypted        bool    `json:"encrypted"`
}

// IPFSClusterPin is a queue message used when sending a message to the cluster to pin content
type IPFSClusterPin struct {
	CID              string  `json:"cid"`
	NetworkName      string  `json:"network_name"`
	UserName         string  `json:"user_name"`
	HoldTimeInMonths int64   `json:"hold_time_in_months"`
	CreditCost       float64 `json:"credit_cost"`
}

// DatabaseFileAdd is a struct used when sending data to rabbitmq
type DatabaseFileAdd struct {
	Hash             string  `json:"hash"`
	HoldTimeInMonths int64   `json:"hold_time_in_months"`
	UserName         string  `json:"user_name"`
	NetworkName      string  `json:"network_name"`
	CreditCost       float64 `json:"credit_cost"`
}

// IPNSUpdate is our message for the ipns update queue
type IPNSUpdate struct {
	CID         string  `json:"content_hash"`
	IPNSHash    string  `json:"ipns_hash"`
	LifeTime    string  `json:"life_time"`
	TTL         string  `json:"ttl"`
	Key         string  `json:"key"`
	Resolve     bool    `json:"resolve"`
	UserName    string  `json:"user_name"`
	NetworkName string  `json:"network_name"`
	CreditCost  float64 `json:"credit_cost"`
}

// EmailSend is a helper struct used to contained formatted content ot send as an email
type EmailSend struct {
	Subject     string   `json:"subject"`
	Content     string   `json:"content"`
	ContentType string   `json:"content_type"`
	UserNames   []string `json:"user_names"`
	Emails      []string `json:"emails,omitempty"`
}

// IPNSEntry is used to hold relevant information needed to process IPNS entry creation requests
type IPNSEntry struct {
	CID         string        `json:"cid"`
	LifeTime    time.Duration `json:"life_time"`
	TTL         time.Duration `json:"ttl"`
	Resolve     bool          `json:"resolve"`
	Key         string        `json:"key"`
	UserName    string        `json:"user_name"`
	NetworkName string        `json:"network_name"`
	CreditCost  float64       `json:"credit_cost"`
}

// PaymentCreation is for the payment creation queue
type PaymentCreation struct {
	TxHash     string `json:"tx_hash"`
	Blockchain string `json:"blockchain"`
	UserName   string `json:"user_name"`
}

<<<<<<< HEAD
// PaymentConfirmation is a message used to confirm a payment
type PaymentConfirmation struct {
	UserName      string `json:"user_name"`
	PaymentNumber int64  `json:"payment_number"`
=======
// MongoUpdate is an update used to trigger
type MongoUpdate struct {
	DatabaseName   string            `json:"database_name"`
	CollectionName string            `json:"collection_name"`
	Fields         map[string]string `json:"fields"`
>>>>>>> fcc9ee8b
}<|MERGE_RESOLUTION|>--- conflicted
+++ resolved
@@ -27,13 +27,10 @@
 	IpfsKeyCreationQueue = "ipfs-key-creation-queue"
 	// PaymentCreationQueue is a queue used to handle payment processing
 	PaymentCreationQueue = "payment-creation-queue"
-<<<<<<< HEAD
 	// PaymentConfirmationQueue is a queue used to handle payment confirmations
 	PaymentConfirmationQueue = "payment-confirmation-queue"
-=======
 	// MongoUpdateQueue is a queue used to trigger mongodb updates
 	MongoUpdateQueue = "mongo-update-queue"
->>>>>>> fcc9ee8b
 	// AdminEmail is the email used to notify RTrade about any critical errors
 	AdminEmail = "temporal.reports@rtradetechnologies.com"
 	// IpfsPinFailedContent is a to-be formatted message sent on IPFS pin failures
@@ -163,16 +160,15 @@
 	UserName   string `json:"user_name"`
 }
 
-<<<<<<< HEAD
 // PaymentConfirmation is a message used to confirm a payment
 type PaymentConfirmation struct {
 	UserName      string `json:"user_name"`
 	PaymentNumber int64  `json:"payment_number"`
-=======
+}
+
 // MongoUpdate is an update used to trigger
 type MongoUpdate struct {
 	DatabaseName   string            `json:"database_name"`
 	CollectionName string            `json:"collection_name"`
 	Fields         map[string]string `json:"fields"`
->>>>>>> fcc9ee8b
 }