--- conflicted
+++ resolved
@@ -432,19 +432,9 @@
 		if ipfsFile.NetworkName != "public" {
 			canAccess, err := userManager.CheckIfUserHasAccessToNetwork(ipfsFile.UserName, ipfsFile.NetworkName)
 			if err != nil {
-<<<<<<< HEAD
-				qm.refundCredits(ipfsFile.UserName, "file", ipfsFile.CreditCost, db)
-				qm.Logger.WithFields(log.Fields{
-					"service": qm.QueueName,
-					"user":    ipfsFile.UserName,
-					"network": ipfsFile.NetworkName,
-					"error":   err.Error(),
-				}).Error("failed to check database for user network access")
-=======
 				fileContext.
 					WithField("error", err.Error()).
 					Error("failed to check database for user network access")
->>>>>>> 903b633e
 				d.Ack(false)
 				continue
 			}
@@ -470,19 +460,9 @@
 			}
 			apiURLName, err := networkManager.GetAPIURLByName(ipfsFile.NetworkName)
 			if err != nil {
-<<<<<<< HEAD
-				qm.refundCredits(ipfsFile.UserName, "file", ipfsFile.CreditCost, db)
-				qm.Logger.WithFields(log.Fields{
-					"service": qm.QueueName,
-					"user":    ipfsFile.UserName,
-					"network": ipfsFile.NetworkName,
-					"error":   err.Error(),
-				}).Error("failed to look for api url by name")
-=======
 				fileContext.
 					WithField("error", err.Error()).
 					Error("failed to look for api url by name")
->>>>>>> 903b633e
 				d.Ack(false)
 				continue
 			}
@@ -517,19 +497,9 @@
 
 		obj, err := minioManager.GetObject(ipfsFile.BucketName, ipfsFile.ObjectName, minio.GetObjectOptions{})
 		if err != nil {
-<<<<<<< HEAD
-			qm.refundCredits(ipfsFile.UserName, "file", ipfsFile.CreditCost, db)
-			qm.Logger.WithFields(log.Fields{
-				"service": qm.QueueName,
-				"user":    ipfsFile.UserName,
-				"network": ipfsFile.NetworkName,
-				"error":   err.Error(),
-			}).Info("failed to retrieve object from minio")
-=======
 			fileContext.
 				WithField("error", err.Error()).
 				Info("failed to retrieve object from minio")
->>>>>>> 903b633e
 			d.Ack(false)
 			continue
 		}
