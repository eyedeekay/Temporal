package queue

import (
	"encoding/json"
	"errors"
	"fmt"
	"strconv"

	log "github.com/sirupsen/logrus"

	"github.com/RTradeLtd/Temporal/mini"

	"github.com/RTradeLtd/Temporal/rtfs"
	"github.com/RTradeLtd/config"

	"github.com/RTradeLtd/Temporal/models"
	"github.com/jinzhu/gorm"
	"github.com/streadway/amqp"

	ci "github.com/libp2p/go-libp2p-crypto"
	peer "github.com/libp2p/go-libp2p-peer"
)

// ProcessIPFSKeyCreation is used to create IPFS keys
func (qm *QueueManager) ProcessIPFSKeyCreation(msgs <-chan amqp.Delivery, db *gorm.DB, cfg *config.TemporalConfig) error {
	manager, err := rtfs.Initialize("", "")
	if err != nil {
		return err
	}
	// load the keystore manager
	err = manager.CreateKeystoreManager()
	if err != nil {
		return err
	}
	userManager := models.NewUserManager(db)

	qm.Logger.WithFields(log.Fields{
		"service": qm.QueueName,
	}).Info("processing ipfs key creation requests")

	for d := range msgs {
		qm.Logger.WithFields(log.Fields{
			"service": qm.QueueName,
		}).Info("new message detected")

		key := IPFSKeyCreation{}
		err = json.Unmarshal(d.Body, &key)
		if err != nil {
			qm.Logger.WithFields(log.Fields{
				"service": qm.QueueName,
				"error":   err.Error(),
			}).Error("failed to unmarshal message")
			d.Ack(false)
			continue
		}
		if key.NetworkName != "public" {
			qm.refundCredits(key.UserName, "key", key.CreditCost, db)
			qm.Logger.WithFields(log.Fields{
				"service": qm.QueueName,
				"user":    key.UserName,
				"error":   errors.New("private network key creation not yet supported"),
			}).Error("private network key creation not yet supported")
			d.Ack(false)
			continue
		}
		var keyTypeInt int
		var bitsInt int
		switch key.Type {
		case "rsa":
			keyTypeInt = ci.RSA
			if key.Size > 4096 {
				qm.refundCredits(key.UserName, "key", key.CreditCost, db)
				qm.Logger.WithFields(log.Fields{
					"service": qm.QueueName,
					"user":    key.UserName,
					"error":   "key size error",
				}).Error("rsa key generation larger than 4096 bits not supported")
				d.Ack(false)
				continue
			}
			bitsInt = key.Size
		case "ed25519":
			keyTypeInt = ci.Ed25519
			bitsInt = 256
		default:
			qm.refundCredits(key.UserName, "key", key.CreditCost, db)
			qm.Logger.WithFields(log.Fields{
				"service": qm.QueueName,
				"user":    key.UserName,
				"error":   "unsupported key type",
			}).Errorf("%s is not a valid key type, only ed25519 and rsa are supported", key.Type)
			d.Ack(false)
			continue
		}
		keyName := fmt.Sprintf("%s-%s", key.UserName, key.Name)
		pk, err := manager.KeystoreManager.CreateAndSaveKey(keyName, keyTypeInt, bitsInt)
		if err != nil {
			qm.refundCredits(key.UserName, "key", key.CreditCost, db)
			qm.Logger.WithFields(log.Fields{
				"service": qm.QueueName,
				"user":    key.UserName,
				"error":   err.Error(),
			}).Error("failed to create and save key")
			d.Ack(false)
			continue
		}
		// will need a refund, as this would mean that the key was improperly generated
		id, err := peer.IDFromPrivateKey(pk)
		if err != nil {
			qm.refundCredits(key.UserName, "key", key.CreditCost, db)
			qm.Logger.WithFields(log.Fields{
				"service": qm.QueueName,
				"user":    key.UserName,
				"error":   err.Error(),
			}).Error("failed to get id from private key")
			d.Ack(false)
			continue
		}
		// doesn't need a refund, key wasgenerated, but information not saved to db
		if err := userManager.AddIPFSKeyForUser(key.UserName, keyName, id.Pretty()); err != nil {
			qm.Logger.WithFields(log.Fields{
				"service": qm.QueueName,
				"user":    key.UserName,
				"error":   err.Error(),
			}).Error("failed to add ipfs key to database")
			d.Ack(false)
			continue
		}
		qm.Logger.WithFields(log.Fields{
			"service": qm.QueueName,
			"user":    key.UserName,
		}).Info("successfully processed ipfs key creation")
		d.Ack(false)
	}
	return nil
}

// ProccessIPFSPins is used to process IPFS pin requests
func (qm *QueueManager) ProccessIPFSPins(msgs <-chan amqp.Delivery, db *gorm.DB, cfg *config.TemporalConfig) error {
	userManager := models.NewUserManager(db)
	//uploadManager := models.NewUploadManager(db)
	networkManager := models.NewHostedIPFSNetworkManager(db)
	uploadManager := models.NewUploadManager(db)
	qmEmail, err := Initialize(EmailSendQueue, cfg.RabbitMQ.URL, true, false)
	if err != nil {
		qm.Logger.WithFields(log.Fields{
			"service": qm.QueueName,
			"error":   err.Error(),
		}).Error("failed to initialize email queue connection")
		return err
	}
	qmCluster, err := Initialize(IpfsClusterPinQueue, cfg.RabbitMQ.URL, true, false)
	if err != nil {
		qm.Logger.WithFields(log.Fields{
			"service": qm.QueueName,
			"error":   err.Error(),
		}).Error("failed to initialize cluster pin queue connection")
		return err
	}

	qm.Logger.WithFields(log.Fields{
		"service": qm.QueueName,
	}).Info("processing ipfs pins")

	for d := range msgs {
		qm.Logger.WithFields(log.Fields{
			"service": qm.QueueName,
		}).Info("new message detected")

		pin := &IPFSPin{}
		err := json.Unmarshal(d.Body, pin)
		if err != nil {
			qm.Logger.WithFields(log.Fields{
				"service": qm.QueueName,
				"error":   err.Error(),
			}).Error("failed to unmarshal message")
			d.Ack(false)
			continue
		}
		apiURL := ""
		if pin.NetworkName != "public" {
			canAccess, err := userManager.CheckIfUserHasAccessToNetwork(pin.UserName, pin.NetworkName)
			if err != nil {
				qm.refundCredits(pin.UserName, "pin", pin.CreditCost, db)
				qm.Logger.WithFields(log.Fields{
					"service": qm.QueueName,
					"user":    pin.UserName,
					"error":   err.Error(),
				}).Error("error looking up private network in database")
				d.Ack(false)
				continue
			}
			if !canAccess {
				qm.refundCredits(pin.UserName, "pin", pin.CreditCost, db)
				usernames := []string{}
				usernames = append(usernames, pin.UserName)
				es := EmailSend{
					Subject:     IpfsPrivateNetworkUnauthorizedSubject,
					Content:     fmt.Sprintf("Unauthorized access to IPFS private network %s", pin.NetworkName),
					ContentType: "",
					UserNames:   usernames,
				}
				err = qmEmail.PublishMessage(es)
				if err != nil {
					qm.Logger.WithFields(log.Fields{
						"service": qm.QueueName,
						"error":   err.Error(),
					}).Error("failed to publish email send to queue")
				}
				qm.Logger.WithFields(log.Fields{
					"service": qm.QueueName,
					"user":    pin.UserName,
				}).Warn("user does not have access to private network")
				d.Ack(false)
				continue
			}
			url, err := networkManager.GetAPIURLByName(pin.NetworkName)
			if err != nil {
				qm.refundCredits(pin.UserName, "pin", pin.CreditCost, db)
				qm.Logger.WithFields(log.Fields{
					"service": qm.QueueName,
					"user":    pin.UserName,
					"error":   err.Error(),
				}).Error("failed to lookup api url by name in database")
				d.Ack(false)
				continue
			}
			apiURL = url
		}
		qm.Logger.WithFields(log.Fields{
			"service": qm.QueueName,
			"user":    pin.UserName,
		}).Info("initializing connection to IPFS")
		ipfsManager, err := rtfs.Initialize("", apiURL)
		if err != nil {
			qm.refundCredits(pin.UserName, "pin", pin.CreditCost, db)
			addresses := []string{}
			addresses = append(addresses, pin.UserName)
			es := EmailSend{
				Subject:     IpfsInitializationFailedSubject,
				Content:     fmt.Sprintf("Connection to IPFS failed due to the following error %s", err),
				ContentType: "",
				UserNames:   addresses,
			}
			errOne := qmEmail.PublishMessage(es)
			if errOne != nil {
				qm.Logger.WithFields(log.Fields{
					"service": qm.QueueName,
					"error":   err.Error(),
				}).Error("failed to publish email send to queue")
			}
			qm.Logger.WithFields(log.Fields{
				"service": qm.QueueName,
				"user":    pin.UserName,
				"error":   err.Error(),
			}).Error("failed to initialize connection to IPFS")
			d.Ack(false)
			continue
		}
		qm.Logger.WithFields(log.Fields{
			"service": qm.QueueName,
			"user":    pin.UserName,
			"network": pin.NetworkName,
		}).Infof("pinning %s to ipfs", pin.CID)
		err = ipfsManager.Pin(pin.CID)
		if err != nil {
			qm.refundCredits(pin.UserName, "pin", pin.CreditCost, db)
			addresses := []string{}
			addresses = append(addresses, pin.UserName)
			es := EmailSend{
				Subject:     IpfsPinFailedSubject,
				Content:     fmt.Sprintf(IpfsPinFailedContent, pin.CID, pin.NetworkName, err),
				ContentType: "",
				UserNames:   addresses,
			}
			errOne := qmEmail.PublishMessage(es)
			if errOne != nil {
				qm.Logger.WithFields(log.Fields{
					"service": qm.QueueName,
					"error":   err.Error(),
				}).Error("failed to publish email send to queue")
			}
			qm.Logger.WithFields(log.Fields{
				"service": qm.QueueName,
				"user":    pin.UserName,
				"network": pin.NetworkName,
				"error":   err.Error(),
			}).Errorf("failed to pin %s to ipfs", pin.CID)
			d.Ack(false)
			continue
		}
		qm.Logger.WithFields(log.Fields{
			"service": qm.QueueName,
			"user":    pin.UserName,
			"network": pin.NetworkName,
		}).Infof("successfully pinned %s to ipfs", pin.CID)
		clusterAddMsg := IPFSClusterPin{
			CID:              pin.CID,
			NetworkName:      pin.NetworkName,
			HoldTimeInMonths: pin.HoldTimeInMonths,
			UserName:         pin.UserName,
		}
		qm.Logger.WithFields(log.Fields{
			"service": qm.QueueName,
			"user":    pin.UserName,
			"network": pin.NetworkName,
		}).Infof("publishing cluster pin request for %s", pin.CID)
		// no need to do any payment processing on cluster as it has been handled already
		clusterAddMsg.CreditCost = 0
		err = qmCluster.PublishMessage(clusterAddMsg)
		// doesn't need a reunfd as item is pinned to local IPFS nodes.
		if err != nil {
			qm.Logger.WithFields(log.Fields{
				"service": qm.QueueName,
				"user":    pin.UserName,
				"network": pin.NetworkName,
			}).Errorf("failed to publish cluster pin request for %s", pin.CID)
		}
		_, err = uploadManager.FindUploadByHashAndNetwork(pin.CID, pin.NetworkName)
		if err != nil && err != gorm.ErrRecordNotFound {
			qm.Logger.WithFields(log.Fields{
				"service": qm.QueueName,
				"user":    pin.UserName,
				"network": pin.NetworkName,
				"error":   err.Error(),
			}).Error("failed to find model from database")
			d.Ack(false)
			continue
		}
		if err == gorm.ErrRecordNotFound {
			_, err = uploadManager.NewUpload(pin.CID, "pin", pin.NetworkName, pin.UserName, pin.HoldTimeInMonths)
			if err != nil {
				qm.Logger.WithFields(log.Fields{
					"service": qm.QueueName,
					"user":    pin.UserName,
					"network": pin.NetworkName,
					"error":   err.Error(),
				}).Error("failed to create upload in database")
				d.Ack(false)
				continue
			}
		} else {
			// the record already exists so we will update
			_, err = uploadManager.UpdateUpload(pin.HoldTimeInMonths, pin.UserName, pin.CID, pin.NetworkName)
			if err != nil {
				qm.Logger.WithFields(log.Fields{
					"service": qm.QueueName,
					"user":    pin.UserName,
					"network": pin.NetworkName,
					"error":   err.Error(),
				}).Error("failed to update upload in database")
				d.Ack(false)
				continue
			}
		}
		qm.Logger.WithFields(log.Fields{
			"service": qm.QueueName,
			"user":    pin.UserName,
			"network": pin.NetworkName,
		}).Infof("successfully processed pin for %s", pin.CID)
		d.Ack(false)
	}
	return nil
}

// ProccessIPFSFiles is used to process messages sent to rabbitmq to upload files to IPFS.
// This function is invoked with the advanced method of file uploads, and is significantly more resilient than
// the simple file upload method.
func (qm *QueueManager) ProccessIPFSFiles(msgs <-chan amqp.Delivery, cfg *config.TemporalConfig, db *gorm.DB) error {
	service := qm.Logger.WithFields(log.Fields{
		"service": qm.QueueName,
	})

	// construct the endpoint url to access our minio server
	endpoint := fmt.Sprintf("%s:%s", cfg.MINIO.Connection.IP, cfg.MINIO.Connection.Port)
	// grab our credentials for minio
	accessKey := cfg.MINIO.AccessKey
	secretKey := cfg.MINIO.SecretKey
	ipfsManager, err := rtfs.Initialize("", "")
	if err != nil {
		service.
			WithField("error", err.Error()).
			Error("failed to initialize connection to ipfs")
		return err
	}
	// setup our connection to minio
	minioManager, err := mini.NewMinioManager(endpoint, accessKey, secretKey, false)
	if err != nil {
		service.
			WithField("error", err.Error()).
			Error("failed to initialize connection to minio")
		return err
	}
	qmEmail, err := Initialize(EmailSendQueue, cfg.RabbitMQ.URL, true, false)
	if err != nil {
		service.
			WithField("error", err.Error()).
			Error("failed to initialize email send queue connection")
		return err
	}
	qmPin, err := Initialize(IpfsPinQueue, cfg.RabbitMQ.URL, true, false)
	if err != nil {
		service.
			WithField("error", err.Error()).
			Error("failed to initialize pin queue connection")
		return err
	}
	userManager := models.NewUserManager(db)
	networkManager := models.NewHostedIPFSNetworkManager(db)
	uploadManager := models.NewUploadManager(db)
	service.Info("processing ipfs files")
	for d := range msgs {
		service.Info("new message detected")

		ipfsFile := IPFSFile{}
		// unmarshal the messagee
		err = json.Unmarshal(d.Body, &ipfsFile)
		if err != nil {
			service.
				WithField("error", err.Error()).
				Error("failed to unmarshal message")
			d.Ack(false)
			continue
		}

		fileContext := service.WithFields(log.Fields{
			"user":    ipfsFile.UserName,
			"network": ipfsFile.NetworkName,
		})

		if ipfsFile.NetworkName != "public" {
			canAccess, err := userManager.CheckIfUserHasAccessToNetwork(ipfsFile.UserName, ipfsFile.NetworkName)
			if err != nil {
				fileContext.
					WithField("error", err.Error()).
					Error("failed to check database for user network access")
				d.Ack(false)
				continue
			}
			if !canAccess {
				qm.refundCredits(ipfsFile.UserName, "file", ipfsFile.CreditCost, db)
				addresses := []string{}
				addresses = append(addresses, ipfsFile.UserName)
				es := EmailSend{
					Subject:     IpfsPrivateNetworkUnauthorizedSubject,
					Content:     fmt.Sprintf("Unauthorized access to IPFS private network %s", ipfsFile.NetworkName),
					ContentType: "",
					UserNames:   addresses,
				}
				err = qmEmail.PublishMessage(es)
				if err != nil {
					fileContext.
						WithField("error", err.Error()).
						Error("failed to publish message to email send queue")
				}
				fileContext.Error("unauthorized access to private network")
				d.Ack(false)
				continue
			}
			apiURLName, err := networkManager.GetAPIURLByName(ipfsFile.NetworkName)
			if err != nil {
				fileContext.
					WithField("error", err.Error()).
					Error("failed to look for api url by name")
				d.Ack(false)
				continue
			}
			apiURL := apiURLName
			fileContext.Info("initializing connection to private ipfs network")
			ipfsManager, err = rtfs.Initialize("", apiURL)
			if err != nil {
				qm.refundCredits(ipfsFile.UserName, "file", ipfsFile.CreditCost, db)
				addresses := []string{}
				addresses = append(addresses, ipfsFile.UserName)
				es := EmailSend{
					Subject:     IpfsInitializationFailedSubject,
					Content:     fmt.Sprintf("Connection to IPFS failed due to the following error %s", err),
					ContentType: "",
					UserNames:   addresses,
				}
				errOne := qmEmail.PublishMessage(es)
				if errOne != nil {
					fileContext.
						WithField("error", err.Error()).
						Error("failed to publish message to email send queue")
				}
				fileContext.
					WithField("error", err.Error()).
					Error("failed to initialize connection to private ipfs network")
				d.Ack(false)
				continue
			}
		}

		fileContext.Info("retrieving object from minio")

		obj, err := minioManager.GetObject(ipfsFile.ObjectName, mini.GetObjectOptions{
			Bucket: ipfsFile.BucketName,
		})
		if err != nil {
			fileContext.
				WithField("error", err.Error()).
				Info("failed to retrieve object from minio")
			d.Ack(false)
			continue
		}

		fileContext.Info("successfully retrieved object from minio, adding file to ipfs")
		resp, err := ipfsManager.Add(obj)
		if err != nil {
			qm.refundCredits(ipfsFile.UserName, "file", ipfsFile.CreditCost, db)
			addresses := []string{}
			addresses = append(addresses, ipfsFile.UserName)
			es := EmailSend{
				Subject:     IpfsFileFailedSubject,
				Content:     fmt.Sprintf(IpfsFileFailedContent, ipfsFile.ObjectName, ipfsFile.NetworkName),
				ContentType: "",
				UserNames:   addresses,
			}
			errOne := qmEmail.PublishMessage(es)
			if errOne != nil {
				fileContext.
					WithField("error", err.Error()).
					Error("failed to publish message to email send queue")
			}
			fileContext.
				WithField("error", err.Error()).
				Info("failed to add file to ipfs")
			d.Ack(false)
			continue
		}

		fileContext.Info("file successfully added to IPFS, forwarding pin request")

		holdTimeInt, err := strconv.ParseInt(ipfsFile.HoldTimeInMonths, 10, 64)
		if err != nil {
			fileContext.
				WithField("error", err.Error()).
				Warn("failed to parse string to int, using default of 1 month")
			holdTimeInt = 1
		}
		// we don't need to do any credit handling, as it has been done already
		pin := IPFSPin{
			CID:              resp,
			NetworkName:      ipfsFile.NetworkName,
			UserName:         ipfsFile.UserName,
			HoldTimeInMonths: holdTimeInt,
			CreditCost:       0,
		}

		err = qmPin.PublishMessageWithExchange(pin, PinExchange)
		if err != nil {
			fileContext.
				WithField("error", err.Error()).
				Warn("failed to publish message to pin queue")
		}

		_, err = uploadManager.FindUploadByHashAndNetwork(resp, ipfsFile.NetworkName)
		if err != nil && err != gorm.ErrRecordNotFound {
			fileContext.
				WithField("error", err.Error()).
				Error("failed to look for upload in database")
			d.Ack(false)
			continue
		}
		if err == gorm.ErrRecordNotFound {
			_, err = uploadManager.NewUpload(resp, "file", ipfsFile.NetworkName, ipfsFile.UserName, holdTimeInt)
			if err != nil {
				fileContext.
					WithField("error", err.Error()).
					Error("failed to create new upload in database")
				d.Ack(false)
				continue
			}
		} else {
			_, err = uploadManager.UpdateUpload(holdTimeInt, ipfsFile.UserName, resp, ipfsFile.NetworkName)
			if err != nil {
				fileContext.
					WithField("error", err.Error()).
					Error("failed to update upload in database")
				d.Ack(false)
				continue
			}
		}

		fileContext.Info("removing object from minio")
		err = minioManager.RemoveObject(ipfsFile.BucketName, ipfsFile.ObjectName)
		if err != nil {
			fileContext.
				WithField("error", err.Error()).
				Info("failed to remove object from minio")
			d.Ack(false)
			continue
		}
<<<<<<< HEAD
		qm.Logger.WithFields(log.Fields{
			"service": qm.QueueName,
			"user":    ipfsFile.UserName,
			"network": ipfsFile.NetworkName,
		}).Info("object removed from minio")

		entry := qm.Logger.WithFields(log.Fields{
			"service": qm.QueueName,
			"user":    ipfsFile.UserName,
			"network": ipfsFile.NetworkName,
		})
		entry.Info("succesfully added file into ipfs")
=======

		fileContext.Info("object removed from minio, succesfully added to ipfs")
>>>>>>> 46052318
		d.Ack(false)
	}
	return nil
}<|MERGE_RESOLUTION|>--- conflicted
+++ resolved
@@ -592,23 +592,8 @@
 			d.Ack(false)
 			continue
 		}
-<<<<<<< HEAD
-		qm.Logger.WithFields(log.Fields{
-			"service": qm.QueueName,
-			"user":    ipfsFile.UserName,
-			"network": ipfsFile.NetworkName,
-		}).Info("object removed from minio")
-
-		entry := qm.Logger.WithFields(log.Fields{
-			"service": qm.QueueName,
-			"user":    ipfsFile.UserName,
-			"network": ipfsFile.NetworkName,
-		})
-		entry.Info("succesfully added file into ipfs")
-=======
 
 		fileContext.Info("object removed from minio, succesfully added to ipfs")
->>>>>>> 46052318
 		d.Ack(false)
 	}
 	return nil
