--- conflicted
+++ resolved
@@ -143,30 +143,6 @@
 
 // setupRoutes is used to setup all of our api routes
 func (api *API) setupRoutes() {
-<<<<<<< HEAD
-	// load xss mitigation middleware
-	api.r.Use(xssMdlwr.RemoveXss())
-	// set a connection limit
-	api.r.Use(limit.MaxAllowed(20))
-	// prevent mine content sniffing
-	api.r.Use(helmet.NoSniff())
-	// load cors
-	api.r.Use(middleware.CORSMiddleware())
-
-	authWare := middleware.JwtConfigGenerate(api.cfg.API.JwtKey,
-		api.dbm.DB, api.l)
-
-	statsProtected := api.r.Group("/api/v1/statistics")
-	statsProtected.GET("/systems-check", api.ExternalSystemsCheck)
-	statsProtected.Use(authWare.MiddlewareFunc())
-	statsProtected.Use(middleware.APIRestrictionMiddleware(api.dbm.DB))
-	statsProtected.Use(stats.RequestStats())
-	statsProtected.GET("/stats", func(c *gin.Context) { // admin locked
-		username := GetAuthenticatedUserFromContext(c)
-		if err := api.validateAdminRequest(username); err != nil {
-			FailNotAuthorized(c, eh.UnAuthorizedAdminAccess)
-			return
-=======
 	// set up defaults
 	api.r.Use(
 		xssMdlwr.RemoveXss(),
@@ -243,7 +219,6 @@
 		pubsub := ipfs.Group("/pubsub")
 		{
 			pubsub.POST("/publish/:topic", api.ipfsPubSubPublish)
->>>>>>> ba769bf1
 		}
 	}
 
