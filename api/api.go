// Package api is the main package for Temporal's
// http api
package api

import (
	"fmt"
	"io"
	"os"

	"github.com/RTradeLtd/Temporal/rtfs"

	limit "github.com/aviddiviner/gin-limit"
	helmet "github.com/danielkov/gin-helmet"
	"github.com/sirupsen/logrus"

	"github.com/RTradeLtd/config"
	xss "github.com/dvwright/xss-mw"
	stats "github.com/semihalev/gin-stats"
	ginprometheus "github.com/zsais/go-gin-prometheus"

	"github.com/RTradeLtd/Temporal/api/middleware"
	"github.com/RTradeLtd/Temporal/database"
	"github.com/RTradeLtd/Temporal/gapi"
	"github.com/RTradeLtd/Temporal/models"

	"github.com/gin-gonic/gin"
	log "github.com/sirupsen/logrus"
)

var (
	xssMdlwr xss.XssMw
	dev      = true
)

// API is our API service
type API struct {
	r       *gin.Engine
	cfg     *config.TemporalConfig
	dbm     *database.DatabaseManager
	um      *models.UserManager
	im      *models.IpnsManager
<<<<<<< HEAD
	pm      *models.PaymentManager
=======
	dm      *models.DropManager
>>>>>>> 67b47e9d
	ipfs    *rtfs.IpfsManager
	l       *log.Logger
	gc      *gapi.Client
	service string
}

// Initialize is used ot initialize our API service. debug = true is useful
// for debugging database issues.
func Initialize(cfg *config.TemporalConfig, debug bool) (*API, error) {
	var (
		err    error
		router = gin.Default()
		p      = ginprometheus.NewPrometheus("gin")
	)

	// set up prometheus monitoring
	p.SetListenAddress(fmt.Sprintf("%s:6768", cfg.API.Connection.ListenAddress))
	p.Use(router)

	// open log file
	logfile, err := os.OpenFile(cfg.API.LogFile, os.O_APPEND|os.O_WRONLY|os.O_CREATE, 0640)
	if err != nil {
		return nil, fmt.Errorf("failed to open log file: %s", err)
	}

	// set up API struct
	api, err := new(cfg, router, debug, logfile)
	if err != nil {
		return nil, err
	}

	// init routes
	api.setupRoutes()
	api.LogInfo("api initialization successful")

	// return our configured API service
	return api, nil
}

func new(cfg *config.TemporalConfig, router *gin.Engine, debug bool, out io.Writer) (*API, error) {
	var (
		logger = log.New()
		dbm    *database.DatabaseManager
		err    error
	)

	// set up logger
	logger.Out = out
	logger.Info("logger initialized")

	// enable debug mode if requested
	if debug {
		logger.SetLevel(logrus.DebugLevel)
	}

	// set up database manager
	dbm, err = database.Initialize(cfg, database.DatabaseOptions{LogMode: debug})
	if err != nil {
		logger.Warnf("failed to connect to database: %s", err.Error())
		logger.Warnf("failed to connect to database with secure connection - attempting insecure connection...")
		dbm, err = database.Initialize(cfg, database.DatabaseOptions{
			LogMode:        debug,
			SSLModeDisable: true,
		})
		if err != nil {
			return nil, fmt.Errorf("failed to connect to database with insecure connection: %s", err.Error())
		}
		logger.Warnf("insecure database connection established")
	} else {
		logger.Info("secure database connection established")
	}

	// set up default ipfs shell
	ipfsManager, err := rtfs.Initialize("",
		cfg.IPFS.APIConnection.Host+":"+cfg.IPFS.APIConnection.Port)
	if err != nil {
		return nil, err
	}

	gc, err := gapi.NewGAPIClient(cfg, true)
	if err != nil {
		return nil, err
	}
	return &API{
		cfg:     cfg,
		service: "api",
		r:       router,
		l:       logger,
		dbm:     dbm,
		um:      models.NewUserManager(dbm.DB),
		im:      models.NewIPNSManager(dbm.DB),
<<<<<<< HEAD
		pm:      models.NewPaymentManager(dbm.DB),
=======
		dm:      models.NewDropManager(dbm.DB),
>>>>>>> 67b47e9d
		ipfs:    ipfsManager,
		gc:      gc,
	}, nil
}

// TLSConfig is used to enable TLS on the API service
type TLSConfig struct {
	CertFile string
	KeyFile  string
}

// ListenAndServe spins up the API server
func (api *API) ListenAndServe(addr string, tls *TLSConfig) error {
	if tls != nil {
		return api.r.RunTLS(addr, tls.CertFile, tls.KeyFile)
	}
	return api.r.Run(addr)
}

// setupRoutes is used to setup all of our api routes
func (api *API) setupRoutes() {
	// set up defaults
	api.r.Use(
		xssMdlwr.RemoveXss(),
		limit.MaxAllowed(20),
		helmet.NoSniff(),
		middleware.CORSMiddleware(),
		stats.RequestStats())

	// set up middleware
	ginjwt := middleware.JwtConfigGenerate(api.cfg.API.JwtKey, api.dbm.DB, api.l)
	authware := []gin.HandlerFunc{
		ginjwt.MiddlewareFunc(),
		middleware.APIRestrictionMiddleware(api.dbm.DB),
	}

	// V1 API
	v1 := api.r.Group("/api/v1")

	// system checks used to verify the integrity of our services
	systemChecks := v1.Group("/systems")
	{
		systemChecks.GET("/check", api.SystemsCheck)
	}

	// authentication
	auth := v1.Group("/auth")
	{
		auth.POST("/register", api.registerUserAccount)
		auth.POST("/login", ginjwt.LoginHandler)
	}

	// statistics
	statistics := v1.Group("/statistics").Use(authware...)
	{
		statistics.GET("/stats", api.getStats)
	}

	// payments
	payments := v1.Group("/payments", authware...)
	{
		payments.POST("/create", api.CreatePayment)
		payments.POST("/request", api.RequestSignedPaymentMessage)
		payments.POST("/confirm", api.ConfirmPayment)
		deposit := payments.Group("/deposit")
		{
			deposit.GET("/address/:type", api.GetDepositAddress)
		}
	}

	// accounts
	account := v1.Group("/account", authware...)
	{
<<<<<<< HEAD
		account.POST("/rekt", api.selfRekt)

		token := account.Group("/token")
		{
			token.GET("/username", api.getUserFromToken)
		}
=======
		airdrop := account.Group("/airdrop")
		{
			airdrop.POST("/register", api.registerAirDrop)
		}

>>>>>>> 67b47e9d
		password := account.Group("/password")
		{
			password.POST("/change", api.changeAccountPassword)
		}
		key := account.Group("/key")
		{
			ipfs := key.Group("/ipfs")
			{
				ipfs.GET("/get", api.getIPFSKeyNamesForAuthUser)
				ipfs.POST("/new", api.createIPFSKey)
			}
		}
		credits := account.Group("/credits")
		{
			credits.GET("/available", api.getCredits)
		}
	}

	// ipfs
	ipfs := v1.Group("/ipfs", authware...)
	{
		ipfs.POST("/calculate-content-hash", api.calculateContentHashForFile)
		ipfs.GET("/pins", api.getLocalPins)                        // admin locked
		ipfs.GET("/check-for-pin/:hash", api.checkLocalNodeForPin) // admin locked
		ipfs.GET("/object-stat/:key", api.getObjectStatForIpfs)
		ipfs.POST("/download/:hash", api.downloadContentHash)
		ipfs.POST("/pin/:hash", api.pinHashLocally)
		ipfs.POST("/add-file", api.addFileLocally)
		ipfs.POST("/add-file/advanced", api.addFileLocallyAdvanced)
		pubsub := ipfs.Group("/pubsub")
		{
			pubsub.POST("/publish/:topic", api.ipfsPubSubPublish)
		}
	}

	// ipfs-private
	ipfsPrivate := v1.Group("/ipfs-private", authware...)
	{
		ipfsPrivate.GET("/networks", api.getAuthorizedPrivateNetworks)
		ipfsPrivate.GET("/network/:name", api.getIPFSPrivateNetworkByName) // admin locked
		ipfsPrivate.POST("/pins", api.getLocalPinsForHostedIPFSNetwork)    // admin locked
		ipfsPrivate.GET("/uploads/:network_name", api.getUploadsByNetworkName)
		new := ipfsPrivate.Group("/new")
		{
			new.POST("/network", api.createHostedIPFSNetworkEntryInDatabase)
		}
		ipfsRoutes := ipfsPrivate.Group("/ipfs")
		{
			ipfsRoutes.POST("/check-for-pin/:hash", api.checkLocalNodeForPinForHostedIPFSNetwork) // admin locked
			ipfsRoutes.POST("/object-stat/:key", api.getObjectStatForIpfsForHostedIPFSNetwork)
			ipfsRoutes.POST("/pin/:hash", api.pinToHostedIPFSNetwork)
			ipfsRoutes.POST("/add-file", api.addFileToHostedIPFSNetwork)
			ipfsRoutes.POST("/add-file/advanced", api.addFileToHostedIPFSNetworkAdvanced)
		}
		ipnsRoutes := ipfsPrivate.Group("/ipns")
		{
			ipnsRoutes.POST("/publish/details", api.publishDetailedIPNSToHostedIPFSNetwork)
		}
		pubsub := ipfsPrivate.Group("/pubsub")
		{
			pubsub.POST("/publish/:topic", api.ipfsPubSubPublishToHostedIPFSNetwork)
		}
	}

	// ipns
	ipns := v1.Group("/ipns", authware...)
	{
		ipns.POST("/publish/details", api.publishToIPNSDetails)
		ipns.POST("/dnslink/aws/add", api.generateDNSLinkEntry) // admin locked
		ipns.GET("/records", api.getIPNSRecordsPublishedByUser)
	}

	// ipfs-cluster
	cluster := v1.Group("/ipfs-cluster", authware...)
	{
		cluster.POST("/sync-errors-local", api.syncClusterErrorsLocally)          // admin locked
		cluster.GET("/status-local-pin/:hash", api.getLocalStatusForClusterPin)   // admin locked
		cluster.GET("/status-global-pin/:hash", api.getGlobalStatusForClusterPin) // admin locked
		cluster.GET("/status-local", api.fetchLocalClusterStatus)                 // admin locked
		cluster.POST("/pin/:hash", api.pinHashToCluster)
	}

	// database
	database := v1.Group("/database", authware...)
	{
		database.GET("/uploads", api.getUploadsFromDatabase)  // admin locked
		database.GET("/uploads/:user", api.getUploadsForUser) // partial admin locked
	}

	// frontend
	frontend := v1.Group("/frontend", authware...)
	{
		cost := frontend.Group("/cost")
		{
			calculate := cost.Group("/calculate")
			{
				calculate.GET("/:hash/:holdtime", api.calculatePinCost)
				calculate.POST("/file", api.calculateFileCost)
			}
		}
	}

	// admin
	admin := v1.Group("/admin", authware...)
	{
		admin.POST("/utils/file-size-check", CalculateFileSize)
		mini := admin.Group("/mini")
		{
			mini.POST("/create/bucket", api.makeBucket)
		}
	}

	api.LogInfo("Routes initialized")
}<|MERGE_RESOLUTION|>--- conflicted
+++ resolved
@@ -39,11 +39,8 @@
 	dbm     *database.DatabaseManager
 	um      *models.UserManager
 	im      *models.IpnsManager
-<<<<<<< HEAD
 	pm      *models.PaymentManager
-=======
 	dm      *models.DropManager
->>>>>>> 67b47e9d
 	ipfs    *rtfs.IpfsManager
 	l       *log.Logger
 	gc      *gapi.Client
@@ -135,11 +132,8 @@
 		dbm:     dbm,
 		um:      models.NewUserManager(dbm.DB),
 		im:      models.NewIPNSManager(dbm.DB),
-<<<<<<< HEAD
 		pm:      models.NewPaymentManager(dbm.DB),
-=======
 		dm:      models.NewDropManager(dbm.DB),
->>>>>>> 67b47e9d
 		ipfs:    ipfsManager,
 		gc:      gc,
 	}, nil
@@ -213,20 +207,15 @@
 	// accounts
 	account := v1.Group("/account", authware...)
 	{
-<<<<<<< HEAD
 		account.POST("/rekt", api.selfRekt)
-
 		token := account.Group("/token")
 		{
 			token.GET("/username", api.getUserFromToken)
 		}
-=======
 		airdrop := account.Group("/airdrop")
 		{
 			airdrop.POST("/register", api.registerAirDrop)
 		}
-
->>>>>>> 67b47e9d
 		password := account.Group("/password")
 		{
 			password.POST("/change", api.changeAccountPassword)
