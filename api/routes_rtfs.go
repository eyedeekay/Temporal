--- conflicted
+++ resolved
@@ -173,12 +173,6 @@
 	}
 	api.LogDebug("file opened")
 
-<<<<<<< HEAD
-	username := GetAuthenticatedUserFromContext(c)
-
-	// generate object name
-=======
->>>>>>> 46052318
 	randUtils := utils.GenerateRandomUtils()
 	randString := randUtils.GenerateString(32, utils.LetterBytes)
 	objectName := fmt.Sprintf("%s%s", username, randString)
