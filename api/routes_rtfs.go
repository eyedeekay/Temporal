--- conflicted
+++ resolved
@@ -62,16 +62,7 @@
 		Fail(c, err)
 		return
 	}
-<<<<<<< HEAD
 	cost, err := utils.CalculatePinCost(hash, holdTimeInt, api.ipfs.Shell, false)
-=======
-	shell, err := rtfs.Initialize("", "")
-	if err != nil {
-		api.LogError(err, eh.IPFSConnectionError)(c, http.StatusBadRequest)
-		return
-	}
-	cost, err := utils.CalculatePinCost(hash, holdTimeInt, shell.Shell, false)
->>>>>>> 51e56bda
 	if err != nil {
 		api.LogError(err, eh.PinCostCalculationError)(c, http.StatusBadRequest)
 		return
@@ -334,13 +325,8 @@
 		api.refundUserCredits(username, "pubsub", cost)
 		return
 	}
-<<<<<<< HEAD
 	if err = api.ipfs.PublishPubSubMessage(topic, message); err != nil {
-		api.LogError(err, IPFSPubSubPublishError)(c)
-=======
-	if err = manager.PublishPubSubMessage(topic, message); err != nil {
 		api.LogError(err, eh.IPFSPubSubPublishError)(c)
->>>>>>> 51e56bda
 		api.refundUserCredits(username, "pubsub", cost)
 		return
 	}
@@ -357,15 +343,6 @@
 		FailNotAuthorized(c, eh.UnAuthorizedAdminAccess)
 		return
 	}
-<<<<<<< HEAD
-=======
-	// initialize a connection toe the local ipfs node
-	manager, err := rtfs.Initialize("", "")
-	if err != nil {
-		api.LogError(err, eh.IPFSConnectionError)(c)
-		return
-	}
->>>>>>> 51e56bda
 	// get all the known local pins
 	// WARNING: THIS COULD BE A VERY LARGE LIST
 	pinInfo, err := api.ipfs.Shell.Pins()
@@ -386,17 +363,7 @@
 		Fail(c, err)
 		return
 	}
-<<<<<<< HEAD
 	stats, err := api.ipfs.ObjectStat(key)
-=======
-	manager, err := rtfs.Initialize("", "")
-	if err != nil {
-		api.LogError(err, eh.IPFSConnectionError)
-		Fail(c, err)
-		return
-	}
-	stats, err := manager.ObjectStat(key)
->>>>>>> 51e56bda
 	if err != nil {
 		api.LogError(err, eh.IPFSObjectStatError)
 		Fail(c, err)
@@ -419,16 +386,7 @@
 		Fail(c, err)
 		return
 	}
-<<<<<<< HEAD
 	present, err := api.ipfs.ParseLocalPinsForHash(hash)
-=======
-	manager, err := rtfs.Initialize("", "")
-	if err != nil {
-		api.LogError(err, eh.IPFSConnectionError)(c)
-		return
-	}
-	present, err := manager.ParseLocalPinsForHash(hash)
->>>>>>> 51e56bda
 	if err != nil {
 		api.LogError(err, eh.IPFSPinParseError)(c)
 		return
@@ -459,16 +417,6 @@
 		return
 	}
 
-<<<<<<< HEAD
-=======
-	// initialize our connection to IPFS
-	manager, err := rtfs.Initialize("", "")
-	if err != nil {
-		api.LogError(err, eh.IPFSConnectionError)(c)
-		return
-	}
-
->>>>>>> 51e56bda
 	var (
 		err    error
 		reader io.Reader
@@ -476,13 +424,8 @@
 	)
 
 	// read the contents of the file
-<<<<<<< HEAD
 	if reader, err = api.ipfs.Shell.Cat(contentHash); err != nil {
-		api.LogError(err, IPFSCatError)(c)
-=======
-	if reader, err = manager.Shell.Cat(contentHash); err != nil {
 		api.LogError(err, eh.IPFSCatError)(c)
->>>>>>> 51e56bda
 		return
 	}
 
@@ -498,13 +441,8 @@
 		reader = bytes.NewReader(decrypted)
 	} else {
 		// get the size of the file in bytes
-<<<<<<< HEAD
 		if size, err = api.ipfs.GetObjectFileSizeInBytes(contentHash); err != nil {
-			api.LogError(err, IPFSObjectStatError)(c)
-=======
-		if size, err = manager.GetObjectFileSizeInBytes(contentHash); err != nil {
 			api.LogError(err, eh.IPFSObjectStatError)(c)
->>>>>>> 51e56bda
 			return
 		}
 	}
